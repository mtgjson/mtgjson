--- conflicted
+++ resolved
@@ -441,14 +441,9 @@
     new_table = {}
     for key, value in table.items():
         if key:
-<<<<<<< HEAD
             sf_header = scryfall.get_set_header(util.strip_bad_sf_chars(key))
-            new_table[sf_header["code"].upper()] = value
-=======
-            sf_header = scryfall.get_set_header(gamepedia.strip_bad_sf_chars(key))
             if sf_header:
                 new_table[sf_header["code"].upper()] = value
->>>>>>> 57eb449d
 
     return new_table
 
