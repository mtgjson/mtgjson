import aiohttp
import argparse
import ast
import asyncio
import bs4
import contextlib
import copy
import hashlib
import itertools
import json
import os
import pathlib
import re
import sys
import time

import mtgjson4.globals

OUTPUT_DIR = pathlib.Path(__file__).resolve().parent.parent / 'outputs'
SET_CONFIG_DIR = pathlib.Path(__file__).resolve().parent / 'set_configs'


async def ensure_content_downloaded(session, url_to_download, max_retries=3, **kwargs):
    # Ensure we can read the URL and its contents
    for retry in itertools.count():
        try:
            async with session.get(url_to_download, **kwargs) as response:
                return await response.text()
        except aiohttp.ClientError:
            if retry == max_retries:
                raise
            await asyncio.sleep(2)


async def get_checklist_urls(session, set_name):
    def page_count_for_set(html_data):
        try:
            # Get the last instance of 'pagingcontrols' and get the page
            # number from the URL it contains
            soup_oracle = bs4.BeautifulSoup(html_data, 'html.parser')
            soup_oracle = soup_oracle.select('div[class^=pagingcontrols]')[-1]
            soup_oracle = soup_oracle.findAll('a')

            # If it sees '1,2,3>' will take the '3' instead of '>'
            if '&gt;' in str(soup_oracle[-1]):
                soup_oracle = soup_oracle[-2]
            else:
                soup_oracle = soup_oracle[-1]

            num_page_links = int(str(soup_oracle).split('page=')[1].split('&')[0])
        except IndexError:
            num_page_links = 0

        return num_page_links + 1

    def url_params_for_page(page_number):
        return {
            'output': 'checklist',
            'sort': 'cn+',
            'action': 'advanced',
            'special': 'true',
            'set': f'["{set_name[0]}"]',
            'page': page_number
        }

    main_url = 'http://gatherer.wizards.com/Pages/Search/Default.aspx'
    main_params = url_params_for_page(0)

    async with session.get(main_url, params=main_params) as response:
        html = await response.text()

    return [
        (main_url, url_params_for_page(page_number))
        for page_number in range(page_count_for_set(html))
    ]


async def generate_mids_by_set(session, set_urls):
    for url, params in set_urls:
        async with session.get(url, params=params) as response:
            soup_oracle = bs4.BeautifulSoup(await response.text(), 'html.parser')

            # All cards on the page
            for card_info in soup_oracle.findAll('a', {'class': 'nameLink'}):
                yield str(card_info).split('multiverseid=')[1].split('"')[0]


async def download_cards_by_mid_list(session, set_name, multiverse_ids, loop=None):
    if loop is None:
        loop = asyncio.get_event_loop()

    main_url = 'http://gatherer.wizards.com/Pages/Card/Details.aspx'
    legal_url = 'http://gatherer.wizards.com/Pages/Card/Printings.aspx'
    foreign_url = 'http://gatherer.wizards.com/Pages/Card/Languages.aspx'

    async def build_main_part(card_mid, card_info, second_card=False):
        # Parse web page so we can gather all data from it
        html_oracle = await ensure_content_downloaded(session, main_url, params=get_url_params(card_mid))
        soup_oracle = bs4.BeautifulSoup(html_oracle, 'html.parser')

        # Get Card Multiverse ID
        card_info['multiverseid'] = int(card_mid)

        # Determine if Card is Normal, Flip, or Split
        div_name = 'ctl00_ctl00_ctl00_MainContent_SubContent_SubContent_{}'
        cards_total = len(soup_oracle.select('table[class^=cardDetails]'))
        if cards_total == 1:
            card_layout = 'normal'
        elif cards_total == 2:
            card_layout = 'double'
            if second_card:
                div_name = div_name[:-3] + '_ctl03_{}'
            else:
                div_name = div_name[:-3] + '_ctl02_{}'
                additional_cards.append(loop.create_task(build_card(card_mid, second_card=True)))
        else:
            card_layout = 'unknown'

        # Get Card Name
        name_row = soup_oracle.find(id=div_name.format('nameRow'))
        name_row = name_row.findAll('div')[-1]
        card_name = name_row.get_text(strip=True)
        card_info['name'] = card_name

        # Get other side's name for the user
        if card_layout == 'double':
            if 'ctl02' in div_name:
                other_div_name = div_name.replace('02', '03')
            else:
                other_div_name = div_name.replace('03', '02')
            other_name_row = soup_oracle.find(id=other_div_name.format('nameRow'))
            other_name_row = other_name_row.findAll('div')[-1]
            card_other_name = other_name_row.get_text(strip=True)
            card_info['names'] = [card_name, card_other_name]

        # Get Card CMC
        cmc_row = soup_oracle.find(id=div_name.format('cmcRow'))
        if cmc_row is None:
            card_info['cmc'] = 0
        else:
            cmc_row = cmc_row.findAll('div')[-1]
            card_cmc = cmc_row.get_text(strip=True)
            try:
                card_info['cmc'] = int(card_cmc)
            except ValueError:  # Little Girl causes this, for example
                card_info['cmc'] = float(card_cmc)

        # Get Card Colors, Cost, and Color Identity (start)
        card_color_identity = set()
        mana_row = soup_oracle.find(id=div_name.format('manaRow'))
        if mana_row:
            mana_row = mana_row.findAll('div')[-1]
            mana_row = mana_row.findAll('img')

            card_colors = set()
            card_cost = ''

            for symbol in mana_row:
                symbol_value = symbol['alt']
                symbol_mapped = mtgjson4.globals.get_symbol_short_name(symbol_value)
                card_cost += f'{{{symbol_mapped}}}'
                if symbol_mapped in mtgjson4.globals.COLORS:
                    card_color_identity.add(symbol_mapped)
                    card_colors.add(symbol_mapped)

            # Sort field in WUBRG order
            card_colors = sorted(
                list(filter(lambda c: c in card_colors, mtgjson4.globals.COLORS)),
                key=lambda word: [mtgjson4.globals.COLORS.index(c) for c in word]
            )

            if card_colors:
                card_info['colors'] = card_colors
            if card_cost:
                card_info['manaCost'] = card_cost

        # Get Card Type(s)
        card_super_types = []
        card_types = []
        type_row = soup_oracle.find(id=div_name.format('typeRow'))
        type_row = type_row.findAll('div')[-1]
        type_row = type_row.get_text(strip=True).replace('  ', ' ')

        if '—' in type_row:
            supertypes_and_types, subtypes = type_row.split('—')
        else:
            supertypes_and_types = type_row
            subtypes = ''

        for value in supertypes_and_types.split():
            if value in mtgjson4.globals.SUPERTYPES:
                card_super_types.append(value)
            elif value in mtgjson4.globals.CARD_TYPES:
                card_types.append(value)
            else:
                card_types.append(value)
                # raise ValueError(f'Unknown supertype or card type: {value}')

        card_sub_types = subtypes.split()

        if card_super_types:
            card_info['supertypes'] = card_super_types
        if card_types:
            card_info['types'] = card_types
        if card_sub_types:
            card_info['subtypes'] = card_sub_types
        if type_row:
            card_info['type'] = type_row

        # Get Card Text and Color Identity (remaining)
        text_row = soup_oracle.find(id=div_name.format('textRow'))
        if text_row is None:
            card_info['text'] = ''
        else:
            text_row = text_row.select('div[class^=cardtextbox]')

            card_text = ''
            for div in text_row:
                # Start by replacing all images with alternative text
                images = div.findAll('img')
                for symbol in images:
                    symbol_value = symbol['alt']
                    symbol_mapped = mtgjson4.globals.get_symbol_short_name(symbol_value)
                    symbol.replace_with(f'{{{symbol_mapped}}}')
                    if symbol_mapped in mtgjson4.globals.COLORS:
                        card_color_identity.add(symbol_mapped)

                # Next, just add the card text, line by line
                card_text += div.get_text() + '\n'

            card_info['text'] = card_text[:-1]  # Remove last '\n'

        # Sort field in WUBRG order
        card_color_identity = sorted(
            list(filter(lambda c: c in card_color_identity, mtgjson4.globals.COLORS)),
            key=lambda word: [mtgjson4.globals.COLORS.index(c) for c in word]
        )

        if card_color_identity:
            card_info['colorIdentity'] = card_color_identity

        # Get Card Flavor Text
        flavor_row = soup_oracle.find(id=div_name.format('flavorRow'))
        if flavor_row is not None:
            flavor_row = flavor_row.select('div[class^=flavortextbox]')

            card_flavor_text = ''
            for div in flavor_row:
                card_flavor_text += div.get_text() + '\n'

            card_info['flavor'] = card_flavor_text[:-1]  # Remove last '\n'

        # Get Card P/T OR Loyalty OR Hand/Life
        pt_row = soup_oracle.find(id=div_name.format('ptRow'))
        if pt_row is not None:
            pt_row = pt_row.findAll('div')[-1]
            pt_row = pt_row.get_text(strip=True)

            # If Vanguard
            if 'Hand Modifier' in pt_row:
                pt_row = pt_row.split('\xa0,\xa0')
                card_hand_mod = pt_row[0].split(' ')[-1]
                card_life_mod = pt_row[1].split(' ')[-1][:-1]

                card_info['hand'] = card_hand_mod
                card_info['life'] = card_life_mod
            elif '/' in pt_row:
                card_power, card_toughness = pt_row.split('/')
                card_info['power'] = card_power.strip()
                card_info['toughness'] = card_toughness.strip()
            else:
                card_info['loyalty'] = pt_row.strip()

        # Get Card Rarity
        rarity_row = soup_oracle.find(id=div_name.format('rarityRow'))
        rarity_row = rarity_row.findAll('div')[-1]
        card_rarity = rarity_row.find('span').get_text(strip=True)
        card_info['rarity'] = card_rarity

        # Get Card Set Number
        number_row = soup_oracle.find(id=div_name.format('numberRow'))
        if number_row is not None:
            number_row = number_row.findAll('div')[-1]
            card_number = number_row.get_text(strip=True)
            card_info['number'] = card_number

        # Get Card Artist
        with contextlib.suppress(AttributeError):  # Un-cards might not have an artist!
            artist_row = soup_oracle.find(id=div_name.format('artistRow'))
            artist_row = artist_row.findAll('div')[-1]
            card_artists = artist_row.find('a').get_text(strip=True).split('&')
            card_info['artist'] = card_artists

        # Get Card Watermark
        watermark_row = soup_oracle.find(id=div_name.format('markRow'))
        if watermark_row is not None:
            watermark_row = watermark_row.findAll('div')[-1]
            card_watermark = watermark_row.get_text(strip=True)
            card_info['watermark'] = card_watermark

        # Get Card Reserve List Status
        if card_info['name'] in mtgjson4.globals.RESERVE_LIST:
            card_info['reserved'] = True

        # Get Card Rulings
        rulings_row = soup_oracle.find(id=div_name.format('rulingsRow'))
        if rulings_row is not None:
            rulings_dates = rulings_row.findAll('td', id=re.compile(r'\w*_rulingDate\b'))
            rulings_text = rulings_row.findAll('td', id=re.compile(r'\w*_rulingText\b'))
            card_info['rulings'] = [
                {
                    'date': ruling_date.get_text(),
                    'text': ruling_text.get_text()
                }
                for ruling_date, ruling_text in zip(rulings_dates, rulings_text)
            ]

        # Get Card Sets
        card_printings = [set_name[1]]
        sets_row = soup_oracle.find(id=div_name.format('otherSetsRow'))
        if sets_row is not None:
            images = sets_row.findAll('img')

            for symbol in images:
                this_set_name = symbol['alt'].split('(')[0].strip()

                card_printings += (
                    set_code[1] for set_code in SETS_TO_BUILD if this_set_name == set_code[0]
                )

        card_info['printings'] = card_printings

        # Get Card Variations
        variations_row = soup_oracle.find(id=div_name.format('variationLinks'))
        if variations_row is not None:
            card_variations = []

            for variations_info in variations_row.findAll('a', {'class': 'variationLink'}):
                card_variations.append(int(variations_info['href'].split('multiverseid=')[1]))

            with contextlib.suppress(ValueError):
                card_variations.remove(card_info['multiverseid'])  # Don't need this card's MID in its variations

            card_info['variations'] = card_variations

    async def build_legalities_part(card_mid, card_info):
        try:
            html = await ensure_content_downloaded(session, legal_url, params=get_url_params(card_mid))
        except aiohttp.ClientError as error:
            # If Gatherer errors, omit the data for now
            # This can be appended on a case-by-case basis
            if error.code == 500:
                return  # Page doesn't work, nothing we can do
            else:
                return

        # Parse web page so we can gather all data from it
        soup_oracle = bs4.BeautifulSoup(html, 'html.parser')

        # Get Card Legalities
        format_rows = soup_oracle.select('table[class^=cardList]')[1]
        format_rows = format_rows.select('tr[class^=cardItem]')
        card_formats = []
        with contextlib.suppress(IndexError):  # if no legalities, only one tr with only one td
            for div in format_rows:
                table_rows = div.findAll('td')
                card_format_name = table_rows[0].get_text(strip=True)
                card_format_legal = table_rows[1].get_text(strip=True)  # raises IndexError if no legalities

                card_formats.append({
                    'format': card_format_name,
                    'legality': card_format_legal
                })

            card_info['legalities'] = card_formats

    async def build_foreign_part(card_mid, card_info):
        try:
            html = await ensure_content_downloaded(session, foreign_url, params=get_url_params(card_mid))
        except aiohttp.ClientError as error:
            # If Gatherer errors, omit the data for now
            # This can be appended on a case-by-case basis
            if error.code == 500:
                return  # Page doesn't work, nothing we can do
            else:
                return

        # Parse web page so we can gather all data from it
        soup_oracle = bs4.BeautifulSoup(html, 'html.parser')

        # Get Card Foreign Information
        language_rows = soup_oracle.select('table[class^=cardList]')[0]
        language_rows = language_rows.select('tr[class^=cardItem]')

        card_languages = []
        for div in language_rows:
            table_rows = div.findAll('td')

            a_tag = table_rows[0].find('a')
            foreign_mid = a_tag['href'].split('=')[-1]
            card_language_mid = foreign_mid
            card_foreign_name_in_language = a_tag.get_text(strip=True)

            card_language_name = table_rows[1].get_text(strip=True)

            card_languages.append({
                'language': card_language_name,
                'name': card_foreign_name_in_language,
                'multiverseid': card_language_mid
            })

        card_info['foreignNames'] = card_languages

    async def build_id_part(card_mid, card_info):
        card_hash = hashlib.sha3_256()
        card_hash.update(set_name[0].encode('utf-8'))
        card_hash.update(str(card_mid).encode('utf-8'))
        card_hash.update(card_info['name'].encode('utf-8'))

        card_info['cardHash'] = card_hash.hexdigest()

    async def build_original_details(card_mid, card_info, second_card=False):
        html_print = await ensure_content_downloaded(session, main_url, params=get_url_params(card_mid, True))
        soup_print = bs4.BeautifulSoup(html_print, 'html.parser')

        # Determine if Card is Normal, Flip, or Split
        div_name = 'ctl00_ctl00_ctl00_MainContent_SubContent_SubContent_{}'
        cards_total = len(soup_print.select('table[class^=cardDetails]'))
        if cards_total == 2:
            if second_card:
                div_name = div_name[:-3] + '_ctl03_{}'
            else:
                div_name = div_name[:-3] + '_ctl02_{}'

        # Get Card Original Type
        orig_type_row = soup_print.find(id=div_name.format('typeRow'))
        orig_type_row = orig_type_row.findAll('div')[-1]
        orig_type_row = orig_type_row.get_text(strip=True).replace('  ', ' ')
        if orig_type_row:
            card_info['originalType'] = orig_type_row

        # Get Card Original Text
        text_row = soup_print.find(id=div_name.format('textRow'))
        if text_row is None:
            card_info['originalText'] = ''
        else:
            text_row = text_row.select('div[class^=cardtextbox]')

            card_text = ''
            for div in text_row:
                # Start by replacing all images with alternative text
                images = div.findAll('img')
                for symbol in images:
                    symbol_value = symbol['alt']
                    symbol_mapped = mtgjson4.globals.get_symbol_short_name(symbol_value)
                    symbol.replace_with(f'{{{symbol_mapped}}}')

                # Next, just add the card text, line by line
                card_text += div.get_text() + '\n'

            card_info['originalText'] = card_text[:-1]  # Remove last '\n'

    async def build_card(card_mid, second_card=False):
        card_info = {}

        await build_main_part(card_mid, card_info, second_card=second_card)
        await build_original_details(card_mid, card_info, second_card=second_card)
        await build_legalities_part(card_mid, card_info)
        await build_id_part(card_mid, card_info)
        await build_foreign_part(card_mid, card_info)

        print('\tAdding {0} to {1}'.format(card_info['name'], set_name[0]))
        return card_info

    def add_layouts(cards):
        for card_info in cards:
            if 'names' in card_info:
                sides = len(card_info['names'])
            else:
                sides = 1

            if sides == 1:
                if 'hand' in card_info:
                    card_layout = 'Vanguard'
                elif 'Scheme' in card_info['types']:
                    card_layout = 'Scheme'
                elif 'Plane' in card_info['types']:
                    card_layout = 'Plane'
                elif 'Phenomenon' in card_info['types']:
                    card_layout = 'Phenomenon'
                else:
                    card_layout = 'Normal'
            elif sides == 2:
                if 'transform' in card_info['text']:
                    card_layout = 'Double-Faced'
                elif 'aftermath' in card_info['text']:
                    card_layout = 'Aftermath'
                elif 'flip' in card_info['text']:
                    card_layout = 'Flip'
                elif 'split' in card_info['text']:
                    card_layout = 'Split'
                elif 'meld' in card_info['text']:
                    card_layout = 'Meld'
                else:
                    card_2_name = next(card2 for card2 in card_info['names'] if card_info['name'] != card2)
                    card_2_info = next(card2 for card2 in cards if card2['name'] == card_2_name)

                    if 'flip' in card_2_info['text']:
                        card_layout = 'Flip'
                    elif 'transform' in card_2_info['text']:
                        card_layout = 'Double-Faced'
                    else:
                        card_layout = 'Unknown'
            else:
                card_layout = 'Meld'

            card_info['layout'] = card_layout

    def get_url_params(card_mid, is_printed=False):
        return {
            'multiverseid': card_mid,
            'printed': str(is_printed).lower(),
            'page': 0
        }

    # start asyncio tasks for building each card
    futures = [
        loop.create_task(build_card(card_mid))
        for card_mid in multiverse_ids
    ]

    additional_cards = []

    # then wait until all of them are completed
    await asyncio.wait(futures)
    cards_in_set = []
    for future in futures:
        card_future = future.result()
        cards_in_set.append(card_future)

    with contextlib.suppress(ValueError):  # if no double-sided cards, gracefully skip
        await asyncio.wait(additional_cards)
        for future in additional_cards:
            card_future = future.result()
            cards_in_set.append(card_future)

    add_layouts(cards_in_set)

    return cards_in_set


def find_file(name, path):
    for root, dirs, files in os.walk(path):
        if name in files:
            return os.path.join(root, name)


def determine_gatherer_sets(args):
    def try_to_append(root_p, file_p):
        with pathlib.Path(root_p, file_p).open('r', encoding='utf8') as fp:
            this_set_name = json.load(fp)
            if 'SET' in this_set_name:
                all_sets.append([this_set_name['SET']['name'], file.split('.json')[0]])

    all_sets = list()
    if args['all_sets']:
        for root, dirs, files in os.walk(SET_CONFIG_DIR):
            for file in files:
                if file.endswith('.json'):
                    try_to_append(root, file)
    else:
        for root, dirs, files in os.walk(SET_CONFIG_DIR):
            for file in files:
                set_name = file.split('.json')[0]
                if set_name in args['sets']:
                    try_to_append(root, file)
                    args['sets'].remove(set_name)

        # Ensure all sets provided by the user are valid
        if len(args['sets']) > 0:
            print("MTGJSON: Invalid Set Code(s) provided: {}".format(args['sets']))
            exit(1)

    return all_sets


async def apply_set_config_options(set_name, cards_dictionary):
    return_product = dict()

    # Will search the tree of set_configs to find the file
    with (pathlib.Path(find_file("{}.json".format(set_name[1]), SET_CONFIG_DIR))).open('r', encoding='utf-8') as fp:
        file_response = json.load(fp)

        for key, value in file_response['SET'].items():
            return_product[key] = value

        if 'SET_CORRECTIONS' in file_response.keys():
            match_replace_rules = str(file_response['SET_CORRECTIONS'])
            match_replace_rules = ast.literal_eval(match_replace_rules)

            for replacement_rule in match_replace_rules:
                with contextlib.suppress(KeyError):  # If there's no match, it's deprecated
                    replacement_match = replacement_rule['match']

                if 'replace' in replacement_rule.keys():
                    fix_type = 'replace'
                    replacement_update = replacement_rule['replace']
                elif 'fixForeignNames' in replacement_rule.keys():
                    fix_type = 'fixForeignNames'
                    replacement_update = replacement_rule['fixForeignNames']
                else:
                    continue

                for key, value in replacement_match.items():
                    if isinstance(value, list):
                        cards_to_modify = [
                            card
                            for card in cards_dictionary if key in card.keys() and card[key] in value
                        ]
                    elif isinstance(value, str) or isinstance(value, int):
                        cards_to_modify = [
                            card
                            for card in cards_dictionary if key in card.keys() and card[key] == value
                        ]
                    else:
                        continue

                    if fix_type == 'replace':
                        for key_name, replacement in replacement_update.items():
                            for card in cards_to_modify:
                                card[key_name] = replacement
                    elif fix_type == 'fixForeignNames':
                        for lang_replacements in replacement_update:
                            language_name = lang_replacements['language']
                            new_name = lang_replacements['name']

                            for card in cards_to_modify:
                                for foreign_names_field in card['foreignNames']:
                                    if foreign_names_field['language'] == language_name:
                                        foreign_names_field['name'] = new_name

    return_product['cards'] = cards_dictionary

    return return_product


async def build_set(session, set_name, language):
    async def get_mids_for_downloading():
        print('BuildSet: Building Set {}'.format(set_name[0]))

        urls_for_set = await get_checklist_urls(session, set_name)
        print('BuildSet: Acquired URLs for {}'.format(set_name[0]))

        # mids_for_set = [401847, 401889, 401890]
        ids_to_return = [mid async for mid in generate_mids_by_set(session, urls_for_set)]
        return ids_to_return

    async def build_then_print_stuff(mids_for_set, lang=None):
        if lang:
            set_stat = '{0}.{1}'.format(set_name[0], lang)
            set_output = '{0}.{1}'.format(set_name[1], lang)
        else:
            set_stat = str(set_name[0])
            set_output = str(set_name[1])

        print('BuildSet: Determined MIDs for {0}: {1}'.format(set_stat, mids_for_set))

        cards_holder = await download_cards_by_mid_list(session, set_name, mids_for_set)

        print('BuildSet: Applied Set Config options for {}'.format(set_stat))
        json_ready = await apply_set_config_options(set_name, cards_holder)

        print('BuildSet: Generated JSON for {}'.format(set_stat))
        with (OUTPUT_DIR / '{}.json'.format(set_output)).open('w', encoding='utf-8') as fp:
            json.dump(json_ready, fp, indent=4, sort_keys=True, ensure_ascii=False)
            print('BuildSet: JSON written for {0} ({1})'.format(set_stat, set_name[1]))

        return json_ready

    async def build_foreign_language():
        if not os.path.isfile(os.path.join(OUTPUT_DIR, '{}.json'.format(set_name[1]))):
            print('BuildSet: Set {0} not built in English. Do that first before {1}'.format(set_name[1], language))
            return

        with (OUTPUT_DIR / '{}.json'.format(set_name[1])).open('r', encoding='utf-8') as fp:
            json_input = json.load(fp)

        if ('translations' not in json_input.keys()) or (language not in json_input['translations'].keys()):
            print("BuildSet: Cannot translate {0} to {1}. Update set_configs".format(set_name[1], language))
            return

        foreign_mids_for_set = []
        for card in json_input['cards']:
            full_name_lang_to_build = mtgjson4.globals.get_language_long_name(language)
            for lang_dict in card['foreignNames']:
                if lang_dict['language'] == full_name_lang_to_build:
                    foreign_mids_for_set.append(int(lang_dict['multiverseid']))
                    break

        # Write to file the foreign build
        await build_then_print_stuff(foreign_mids_for_set, language)
        return

    if language == 'en':
        await build_then_print_stuff(await get_mids_for_downloading())
    else:
        await build_foreign_language()


async def main(loop, session, language_to_build):
    OUTPUT_DIR.mkdir(exist_ok=True)  # make sure outputs dir exists

    async with session:
        # start asyncio tasks for building each set
        futures = [
            loop.create_task(build_set(session, set_name, language_to_build))
            for set_name in SETS_TO_BUILD
        ]
        # then wait until all of them are completed
        await asyncio.wait(futures)


def create_all_sets_files():
    # Set Variables
    all_sets = dict()
    all_sets_with_extras = dict()
    all_sets_array = list()
    all_sets_array_with_extras = list()

    # Cards Variables
    # all_cards = dict()
    all_cards_with_extras = dict()

    # Other Stuff
    previous_seen_set_codes = dict()
    tainted_cards = list()
    ignored_sets = ['UGL', 'UST', 'UNH']

    def ready_to_diff(obj):
        if isinstance(obj, list):
            return ' '.join([ready_to_diff(o) for o in obj])

        if isinstance(obj, dict):
            keys = sorted(obj.keys())
            arr = [str({key: ready_to_diff(obj[key])}) for key in keys]
            return ' '.join(arr)

        return obj

    def process_card(card_set, card):
        if card['name'] not in all_cards_with_extras:
            all_cards_with_extras[card['name']] = dict()

        if card['name'] not in previous_seen_set_codes:
            previous_seen_set_codes[card['name']] = dict()

        def check_taint(a_field_name, a_field_value=None):
            if card_set['code'] in ignored_sets:
                return

            if a_field_value is None:
                if a_field_name in card:
                    a_field_value = card[a_field_name]

            if a_field_name not in all_cards_with_extras[card['name']]:
                return

            previous_value = all_cards_with_extras[card['name']][a_field_name]

            taint = False

            if previous_value:
                if a_field_value is None:
                    taint = True
                else:
                    prev = ready_to_diff(previous_value)
                    field = ready_to_diff(a_field_value)

                    if prev != field:
                        taint = True

            if taint:
                tainted_cards.append({'card': card, 'fieldName': a_field_name})

        for field_name, _ in mtgjson4.globals.FIELD_TYPES.items():
            if field_name in mtgjson4.globals.SET_SPECIFIC_FIELDS:
                continue

            if field_name not in previous_seen_set_codes[card['name']]:
                previous_seen_set_codes[card['name']][field_name] = list()

            if field_name in card.keys():
                field_value = card[field_name]

                if field_name in mtgjson4.globals.ORACLE_FIELDS and field_name != 'foreignNames':
                    check_taint(field_name, field_value)

                previous_seen_set_codes[card['name']][field_name].append(card_set['code'])
                all_cards_with_extras[card['name']][field_name] = field_value

        return card

    def process_set(sets):
        for a_set in sets:
            for card in a_set['cards']:
                process_card(a_set, card)

            a_set.pop('isMCISet', None)
            a_set.pop('magicRaritiesCode', None)
            a_set.pop('essentialMagicCode', None)
            a_set.pop('useMagicRaritiesNumber', None)

        simple_set = copy.copy(sets)
        for b_set in simple_set:
            for simple_set_card in b_set['cards']:
                for unneeded_field in mtgjson4.globals.EXTRA_FIELDS:
                    simple_set_card.pop(unneeded_field, None)

        return [sets, simple_set]

    # LoadJSON
    sets_in_output = list()
<<<<<<< HEAD
    for file in filter(lambda p: p.is_file(), SET_CONFIG_DIR.glob('**/*')):
        with file.open('r', encoding='utf-8') as fp:
=======
    for file in os.listdir(OUTPUT_DIR):
        with pathlib.Path(OUTPUT_DIR, file).open('r') as fp:
>>>>>>> c7e69a97
            file_content = json.load(fp)
            sets_in_output.append(file_content)

    # ProcessJSON
    params = {'sets': {}}
    for set_data in sets_in_output:
        params['sets'][set_data['code']] = {
            'code': set_data['code'],
            'releaseDate': set_data['releaseDate']
        }

        full_simple_sets = process_set(sets_in_output)
        
        all_sets_with_extras[set_data['code']] = full_simple_sets[0]
        all_sets_array_with_extras.append(full_simple_sets[0])
        all_sets[set_data['code']] = full_simple_sets[1]
        all_sets_array.append(full_simple_sets[1])

        # Doesn't seem relevant as we're building before
        # full_simple_size = save_set(set_data['code'], full_simple_sets[0], full_simple_sets[1])
        # params['sets'][set_data['code']]['simpleSize'] = full_simple_size[0]
        # params['sets'][set_data['code']]['fullSize'] = full_simple_size[1]

    # saveFullJSON
    def save(f_name, data):
        with (OUTPUT_DIR / '{}.json'.format(f_name)).open('w') as save_fp:
            json.dump(data, save_fp, indent=4, sort_keys=True, ensure_ascii=False)
        return len(data)

    all_cards = copy.copy(all_cards_with_extras)
    for card_keys in all_cards.keys():
        for extra_field in mtgjson4.globals.EXTRA_FIELDS:
            if extra_field in card_keys:
                card_keys.remove(extra_field)

    data_block = {
        'AllSets': {'data': all_sets, 'param': 'allSize'},
        'AllSets-x': {'data': all_sets_with_extras, 'param': 'allSizeX'},
        'AllSetsArray': {'data': all_sets_array, 'param': 'allSizeArray'},
        'AllSetsArray-x': {'data': all_sets_array_with_extras, 'param': 'allSizeArrayX'},
        'AllCards': {'data': all_cards, 'param': 'allCards'},
        'AllCards-x': {'data': all_cards_with_extras, 'param': 'allCardsX'}
    }

    for block in data_block:
        save(block, data_block[block]['data'])


if __name__ == '__main__':

    if True:
        create_all_sets_files()

    exit(0)

    # Start by processing all arguments to the program
    parser = argparse.ArgumentParser(description=mtgjson4.globals.DESCRIPTION)

    # Can't have both sets and all sets
    group = parser.add_mutually_exclusive_group(required=True)
    group.add_argument('--sets', metavar='SET', nargs='+', type=str,
                       help='What set(s) to build (cannot be used with --all-sets)')
    group.add_argument('--all-sets', action='store_true', help='Build all sets (cannot be used with --sets)')
    group.add_argument('-v', '--version', action='store_true', help='MTGJSON version information')

    parser.add_argument('--language', default=['en'], metavar='LANG', type=str, nargs=1,
                        help='Build foreign language version (English must have been built prior)')

    # If user supplies no arguments, show help screen
    if len(sys.argv) == 1:
        parser.print_help(sys.stderr)
        exit(1)

    cl_args = vars(parser.parse_args())
    lang_to_process = cl_args['language'][0]

    # Get version info and exit
    if cl_args['version']:
        print(mtgjson4.globals.VERSION_INFO)
        exit(0)

    # Ensure the language is a valid language
    if mtgjson4.globals.get_language_long_name(lang_to_process) is None:
        print('MTGJSON: Language \'{}\' not supported yet'.format(lang_to_process))
        exit(1)

    # Global of all sets to build
    SETS_TO_BUILD = determine_gatherer_sets(cl_args)

    # Start the build process
    start_time = time.time()

    card_loop = asyncio.get_event_loop()
    card_session = aiohttp.ClientSession(loop=card_loop, raise_for_status=True)
    card_loop.run_until_complete(main(card_loop, card_session, lang_to_process))

    end_time = time.time()
    print('Time: {}'.format(end_time - start_time))<|MERGE_RESOLUTION|>--- conflicted
+++ resolved
@@ -1,3 +1,5 @@
+import copy
+
 import aiohttp
 import argparse
 import ast
@@ -820,13 +822,8 @@
 
     # LoadJSON
     sets_in_output = list()
-<<<<<<< HEAD
-    for file in filter(lambda p: p.is_file(), SET_CONFIG_DIR.glob('**/*')):
-        with file.open('r', encoding='utf-8') as fp:
-=======
     for file in os.listdir(OUTPUT_DIR):
-        with pathlib.Path(OUTPUT_DIR, file).open('r') as fp:
->>>>>>> c7e69a97
+        with pathlib.Path(OUTPUT_DIR, file).open('r', encoding='utf-8') as fp:
             file_content = json.load(fp)
             sets_in_output.append(file_content)
 
@@ -852,7 +849,7 @@
 
     # saveFullJSON
     def save(f_name, data):
-        with (OUTPUT_DIR / '{}.json'.format(f_name)).open('w') as save_fp:
+        with (OUTPUT_DIR / '{}.json'.format(f_name)).open('w', encoding='utf-8') as save_fp:
             json.dump(data, save_fp, indent=4, sort_keys=True, ensure_ascii=False)
         return len(data)
 
