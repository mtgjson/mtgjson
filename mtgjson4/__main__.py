import argparse
import asyncio
import copy
import itertools
import json
import os
import pathlib
import sys
import time
from typing import Iterator, List

import aiohttp

from mtgjson4 import mtg_builder, mtg_global, mtg_storage

<<<<<<< HEAD
from . import stacktracer
=======
from mtgjson4 import stacktracer
>>>>>>> 66905da3

stacktracer.trace_start("trace.html")

async def main(loop: asyncio.AbstractEventLoop, session: aiohttp.ClientSession, language_to_build: str,
               args: dict) -> None:
    """
    Main method that starts the entire build process
    :param args:
    :param loop:
    :param session:
    :param language_to_build:
    :return:
    """

    def get_next_batch_of_sets(queue: Iterator[List[str]]) -> List[List[str]]:
        max_pops = int(args['max_sets_build'][0])

        # User disabled this memory protection feature
        if max_pops == 0:
            return list(queue)
        return list(itertools.islice(queue, max_pops))

    mtg_storage.ensure_set_dir_exists()

    sets_queue = iter(SETS_TO_BUILD)
    async with session:
        # Start asyncio tasks for building each set
        json_builder = mtg_builder.MTGJSON(SETS_TO_BUILD, session, loop)

        # We will only be building a few sets at a time, to allow for partial outputs
        sets_to_build_now = get_next_batch_of_sets(sets_queue)
        while len(sets_to_build_now) > 0:
            # Create our builders for the few sets
            futures = [
                loop.create_task(json_builder.build_set(set_name, language_to_build)) for set_name in sets_to_build_now
            ]

            # Then wait until all of them are completed
            await asyncio.wait(futures)

            # Then queue up our next sets to build
            sets_to_build_now = get_next_batch_of_sets(sets_queue)

    # And we're done! :)
    return


# This is a raw transposition from MTGJSONv3...
# I have no idea if it's correct or not.
def create_all_sets_files():
    mtg_storage.COMP_OUT_DIR.mkdir(exist_ok=True)

    # Set Variables
    all_sets = dict()
    all_sets_with_extras = dict()
    all_sets_array = list()
    all_sets_array_with_extras = list()

    # Cards Variables
    # all_cards = dict()
    all_cards_with_extras = dict()

    # Other Stuff
    previous_seen_set_codes = dict()
    tainted_cards = list()
    ignored_sets = ['UGL', 'UST', 'UNH']

    def ready_to_diff(obj):
        if isinstance(obj, list):
            return ' '.join([ready_to_diff(o) for o in obj])

        if isinstance(obj, dict):
            keys = sorted(obj.keys())
            arr = [str({key: ready_to_diff(obj[key])}) for key in keys]
            return ' '.join(arr)

        return obj

    def process_card(card_set, card):
        if card['name'] not in all_cards_with_extras:
            all_cards_with_extras[card['name']] = dict()

        if card['name'] not in previous_seen_set_codes:
            previous_seen_set_codes[card['name']] = dict()

        def check_taint(a_field_name, a_field_value=None):
            if card_set['code'] in ignored_sets:
                return

            if a_field_value is None:
                if a_field_name in card:
                    a_field_value = card[a_field_name]

            if a_field_name not in all_cards_with_extras[card['name']]:
                return

            previous_value = all_cards_with_extras[card['name']][a_field_name]

            taint = False

            if previous_value:
                if a_field_value is None:
                    taint = True
                else:
                    prev = ready_to_diff(previous_value)
                    field = ready_to_diff(a_field_value)

                    if prev != field:
                        taint = True

            if taint:
                tainted_cards.append({'card': card, 'fieldName': a_field_name})

        for field_name in mtg_global.FIELD_TYPES.keys():
            if field_name in mtg_global.SET_SPECIFIC_FIELDS:
                continue

            if field_name not in previous_seen_set_codes[card['name']]:
                previous_seen_set_codes[card['name']][field_name] = list()

            if field_name in card.keys():
                field_value = card[field_name]

                if field_name in mtg_global.ORACLE_FIELDS and field_name != 'foreignNames':
                    check_taint(field_name, field_value)

                previous_seen_set_codes[card['name']][field_name].append(card_set['code'])
                all_cards_with_extras[card['name']][field_name] = field_value

        return card

    def process_set(sets):
        for a_set in sets:
            for card in a_set['cards']:
                process_card(a_set, card)

            a_set.pop('isMCISet', None)
            a_set.pop('magicRaritiesCode', None)
            a_set.pop('essentialMagicCode', None)
            a_set.pop('useMagicRaritiesNumber', None)

        simple_set = copy.copy(sets)
        for b_set in simple_set:
            for simple_set_card in b_set['cards']:
                for unneeded_field in mtg_global.EXTRA_FIELDS:
                    simple_set_card.pop(unneeded_field, None)

        return [sets, simple_set]

    # LoadJSON
    sets_in_output = list()
    for file in os.listdir(mtg_storage.SET_OUT_DIR):
        with pathlib.Path(mtg_storage.SET_OUT_DIR, file).open('r', encoding='utf-8') as fp:
            file_content = json.load(fp)
            sets_in_output.append(file_content)

    # ProcessJSON
    params = {'sets': {}}

    for set_data in sets_in_output:
        params['sets'][set_data['code']] = {'code': set_data['code'], 'releaseDate': set_data['releaseDate']}

        full_simple_sets = process_set(sets_in_output)

        all_sets_with_extras[set_data['code']] = full_simple_sets[0]
        all_sets_array_with_extras.append(full_simple_sets[0])
        all_sets[set_data['code']] = full_simple_sets[1]
        all_sets_array.append(full_simple_sets[1])

    # saveFullJSON
    def save(f_name, data):
        with (mtg_storage.COMP_OUT_DIR / '{}.json'.format(f_name)).open('w', encoding='utf-8') as save_fp:
            json.dump(data, save_fp, indent=4, sort_keys=True, ensure_ascii=False)
        return len(data)

    all_cards = copy.copy(all_cards_with_extras)
    for card_keys in all_cards.keys():
        for extra_field in mtg_global.EXTRA_FIELDS:
            if extra_field in card_keys:
                card_keys.remove(extra_field)

    data_block = {
        'AllSets': {
            'data': all_sets,
            'param': 'allSize'
        },
        'AllSets-x': {
            'data': all_sets_with_extras,
            'param': 'allSizeX'
        },
        'AllSetsArray': {
            'data': all_sets_array,
            'param': 'allSizeArray'
        },
        'AllSetsArray-x': {
            'data': all_sets_array_with_extras,
            'param': 'allSizeArrayX'
        },
        'AllCards': {
            'data': all_cards,
            'param': 'allCards'
        },
        'AllCards-x': {
            'data': all_cards_with_extras,
            'param': 'allCardsX'
        }
    }

    for block in data_block:
        save(block, data_block[block]['data'])


if __name__ == '__main__':
    # Start by processing all arguments to the program
    parser = argparse.ArgumentParser(description=mtg_global.DESCRIPTION)

    parser.add_argument('-v', '--version', action='store_true', help='MTGJSON version information')

    parser.add_argument(
        '-s',
        '--sets',
        metavar='SET',
        nargs='+',
        type=str,
        help='A list of sets to build. Will be ignored if used with --all-sets.')

    parser.add_argument(
        '-a',
        '--all-sets',
        action='store_true',
        help='Build all sets found in the set_configs directory, including sub-directories.')

    parser.add_argument(
        '-f',
        '--full-out',
        action='store_true',
        help='Create the AllCards, AllSets, and AllSetsArray files based on the sets found in the set_outputs directory.'
    )

    parser.add_argument(
        '-l',
        '--language',
        default=['en'],
        metavar='LANG',
        type=str,
        nargs=1,
        help=
        'Build foreign language version of a specific set. The english version must have been built already for this flag to be used.'
    )

    parser.add_argument(
        '--max-sets-build',
        default=[5],
        metavar='#',
        type=int,
        nargs=1,
        help=
        'You can limit how many sets will be built at one time. The higher the number, the more memory consumption. If not enough memory, swap space will be used, which slows down the program tremendiously. Defaults to 5. 0 to Disable.'
    )

    # If user supplies no arguments, show help screen and exit
    if len(sys.argv) == 1:
        parser.print_help(sys.stderr)
        exit(1)

    cl_args = vars(parser.parse_args())
    lang_to_process = cl_args['language'][0]

    # Get version info and exit
    if cl_args['version']:
        print(mtg_global.VERSION_INFO)
        exit(0)

    # Ensure the language is a valid language, otherwise exit
    if mtg_global.get_language_long_name(lang_to_process) is None:
        print('MTGJSON: Language \'{}\' not supported yet'.format(lang_to_process))
        exit(1)

    # If only full out, just build from what's there and exit
    if (cl_args['sets'] is None) and (not cl_args['all_sets']) and cl_args['full_out']:
        create_all_sets_files()
        exit(0)

    # Global of all sets to build
    SETS_TO_BUILD = mtg_builder.determine_gatherer_sets(cl_args)

    # Start the build process
    start_time = time.time()

    card_loop: asyncio.AbstractEventLoop = asyncio.get_event_loop()
    card_session = aiohttp.ClientSession(loop=card_loop, raise_for_status=True, conn_timeout=None, read_timeout=None)
    card_loop.run_until_complete(main(card_loop, card_session, lang_to_process, cl_args))

    if cl_args['full_out']:
        create_all_sets_files()

    end_time = time.time()
    print('Time: {}'.format(end_time - start_time))<|MERGE_RESOLUTION|>--- conflicted
+++ resolved
@@ -13,11 +13,7 @@
 
 from mtgjson4 import mtg_builder, mtg_global, mtg_storage
 
-<<<<<<< HEAD
-from . import stacktracer
-=======
 from mtgjson4 import stacktracer
->>>>>>> 66905da3
 
 stacktracer.trace_start("trace.html")
 
