--- conflicted
+++ resolved
@@ -9,12 +9,7 @@
 import aiohttp
 import bs4
 
-<<<<<<< HEAD
 from mtgjson4 import (mtg_corrections, mtg_global, mtg_http, mtg_parse, mtg_storage)
-=======
-from mtgjson4 import (mtg_corrections, mtg_global, mtg_http, mtg_parse,
-                      mtg_storage)
->>>>>>> 8666ea0e
 
 
 class MTGJSON:
@@ -157,7 +152,7 @@
         """
 
         # This will be the holder that is returned
-        card_info = dict()
+        card_info: Dict[str, Any] = dict()
 
         # Parse web page so we can gather all data from it
         soup_oracle = await self.get_card_html(card_mid)
@@ -355,7 +350,9 @@
         return card_info
 
     @staticmethod
-    def combine_all_parts_into_a_card(main_parts, original_parts, legal_parts, foreign_parts) -> Dict[str, Any]:
+    def combine_all_parts_into_a_card(main_parts: Dict[str, Any], original_parts: Dict[str, Any],
+                                      legal_parts: Dict[str, Any],
+                                      foreign_parts: Dict[str, Any]) -> mtg_global.CardDescription:
         """
         Will combine all dictionaries into one. If any conflicts arise, the newest value takes precedent
         """
@@ -563,12 +560,12 @@
             if pathlib.Path(pathlib.Path.joinpath(mtg_storage.CACHE_DIR, 'set_checklists',
                                                   set_name[1] + '.txt')).exists():
                 with mtg_storage.open_cache_location(f'set_checklists/{set_name[1]}.txt', 'r') as f:
-                    urls_for_set = eval(f.read())
+                    urls_for_set = list(f.read())
             else:
                 # Cache Write
                 urls_for_set = await mtg_http.get_checklist_urls(self.http_session, set_name)
                 with mtg_storage.open_cache_location(f'set_checklists/{set_name[1]}.txt', 'w') as f:
-                    f.write(str(urls_for_set))
+                    f.write(str(urls_for_set).lstrip("[").rstrip("]"))
 
             print('BuildSet: Acquired {1} URLs for {0}'.format(set_name[0], len(urls_for_set)))
 
